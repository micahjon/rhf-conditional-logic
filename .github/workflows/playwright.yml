name: Playwright End-to-End Tests
on:
  push:
    branches: [main]
  pull_request:
    branches: [main]
jobs:
  test:
<<<<<<< HEAD
    timeout-minutes: 2
=======
    timeout-minutes: 5
>>>>>>> 973198d8
    runs-on: ubuntu-latest
    steps:
      - uses: actions/checkout@v3
      - uses: actions/setup-node@v3
        with:
          node-version: 20
      - name: Install dependencies
        run: npm ci
      - name: Install Playwright Browsers
        run: npx playwright install --with-deps
      - name: Run Playwright tests
        run: npx playwright test
      - uses: actions/upload-artifact@v3
        if: always()
        with:
          name: playwright-report
          path: playwright-report/
          retention-days: 30<|MERGE_RESOLUTION|>--- conflicted
+++ resolved
@@ -6,11 +6,7 @@
     branches: [main]
 jobs:
   test:
-<<<<<<< HEAD
-    timeout-minutes: 2
-=======
     timeout-minutes: 5
->>>>>>> 973198d8
     runs-on: ubuntu-latest
     steps:
       - uses: actions/checkout@v3
